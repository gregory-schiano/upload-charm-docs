# Copyright 2023 Canonical Ltd.
# See LICENSE file for licensing details.

"""Module for calculating required changes based on docs directory and navigation table."""

import itertools
import typing
from pathlib import Path

from . import exceptions, types_
from .constants import NAVIGATION_TABLE_START
from .discourse import Discourse
from .repository import Client as RepositoryClient


class Clients(typing.NamedTuple):
    """Collection of clients needed during execution.

    Attrs:
        discourse: Discourse client.
        repository: Client for the repository.
    """

    discourse: Discourse
    repository: RepositoryClient


def _local_only(path_info: types_.PathInfo) -> types_.CreateAction:
    """Return a create action based on information about a local documentation file.

    Args:
        path_info: Information about the local documentation file.

    Returns:
        A page create action.
    """
    return types_.CreateAction(
        level=path_info.level,
        path=path_info.table_path,
        navlink_title=path_info.navlink_title,
        content=path_info.local_path.read_text() if path_info.local_path.is_file() else None,
    )


def _get_server_content(table_row: types_.TableRow, discourse: Discourse) -> str:
    """Retrieve the content from the server.

    Args:
        table_row: A row from the navigation table.
        discourse: A client to the documentation server.

    Returns:
        The content on the server.

    Raises:
        ServerError: Retrieving the page contents from the server failed.
        ReconcilliationError: The URL is missing from the navlink.
    """
    if table_row.navlink.link is None:
        raise exceptions.ReconcilliationError(
            f"internal error, expecting link on table row, {table_row=!r}"
        )

    try:
        return discourse.retrieve_topic(url=table_row.navlink.link).strip()
    except exceptions.DiscourseError as exc:
        raise exceptions.ServerError(
            f"failed to retrieve contents of page, url={table_row.navlink.link}"
        ) from exc


def _local_and_server_validation(
        path_info: types_.PathInfo,
        table_row: types_.TableRow,
) -> None:
    """Input checks before execution.

    Args:
        path_info: Information about the local documentation file.
        table_row: A row from the navigation table.

    Raises:
        ReconcilliationError:
            If the table path or level do not match for the path info and table row.
    """
    if path_info.level != table_row.level:
        raise exceptions.ReconcilliationError(
            f"internal error, level mismatch, {path_info=!r}, {table_row=!r}"
        )
    if path_info.table_path != table_row.path:
        raise exceptions.ReconcilliationError(
            f"internal error, table path mismatch, {path_info=!r}, {table_row=!r}"
        )


<<<<<<< HEAD
def _local_and_server(
        path_info: types_.PathInfo,
        table_row: types_.TableRow,
        clients: Clients,
        base_path: Path,
        user_inputs: types_.UserInputs,
=======
def _local_and_server_dir_local_group_server(
    path_info: types_.PathInfo, table_row: types_.TableRow
) -> tuple[types_.UpdateAction | types_.NoopAction, ...]:
    """Handle the case where the item is a directory locally and a grouping on the server.

    Args:
        path_info: Information about the local documentation file.
        table_row: A row from the navigation table.

    Returns:
        The action to execute against the server.

    """
    if table_row.navlink.title == path_info.navlink_title:
        return (
            types_.NoopAction(
                level=path_info.level,
                path=path_info.table_path,
                navlink=table_row.navlink,
                content=None,
            ),
        )
    return (
        types_.UpdateAction(
            level=path_info.level,
            path=path_info.table_path,
            navlink_change=types_.NavlinkChange(
                old=table_row.navlink,
                new=types_.Navlink(title=path_info.navlink_title, link=table_row.navlink.link),
            ),
            content_change=None,
        ),
    )


def _local_and_server_file_local_group_server(
    path_info: types_.PathInfo, table_row: types_.TableRow, clients: types_.Clients
) -> tuple[types_.CreateAction | types_.DeleteAction, ...]:
    """Handle the case where the item is a file locally and a grouping on the server.

    Args:
        path_info: Information about the local documentation file.
        table_row: A row from the navigation table.
        clients: The clients to interact with things like discourse and the repository.

    Returns:
        The action to execute against the server.

    Raises:
        ReconcilliationError:
            - If certain edge cases occur that are not expected, such as table_row.navlink.link for
              a page on the server.
    """
    # This is an edge case that can't actually occur because table_row.is_group is based on
    # whether the navlink link is None so this case would have been caught in the local
    # directory and server group case, here for defensive programming if definition of is_group
    # is buggy or changed
    if table_row.navlink.link is None:  # pragma: no cover
        raise exceptions.ReconcilliationError(
            f"internal error, expecting link on table row, {path_info=!r}, {table_row=!r}"
        )
    return (
        types_.DeleteAction(
            level=path_info.level,
            path=path_info.table_path,
            navlink=table_row.navlink,
            content=clients.discourse.retrieve_topic(url=table_row.navlink.link),
        ),
        types_.CreateAction(
            level=path_info.level,
            path=path_info.table_path,
            navlink_title=path_info.navlink_title,
            content=None,
        ),
    )


def _local_and_server_file_local_page_server(
    path_info: types_.PathInfo,
    table_row: types_.TableRow,
    clients: types_.Clients,
    base_path: Path,
    user_inputs: types_.UserInputs,
>>>>>>> b79efffe
) -> tuple[
    types_.UpdateAction | types_.NoopAction | types_.CreateAction | types_.DeleteAction, ...
]:
    """Handle the case where the item is a file locally and a page on the server.

    Args:
        path_info: Information about the local documentation file.
        table_row: A row from the navigation table.
        clients: The clients to interact with things like discourse and the repository.
        base_path: The base path of the repository.
        user_inputs: Configurable inputs for running upload-charm-docs.

    Returns:
        The action to execute against the server.

    Raises:
        ReconcilliationError:
            - If there was a problem retrieving content from GitHub.
            - If the expected tag does not exist on the server.
    """
    local_content = path_info.local_path.read_text(encoding="utf-8").strip()
    server_content = _get_server_content(table_row=table_row, discourse=clients.discourse)

    if server_content == local_content and table_row.navlink.title == path_info.navlink_title:
        return (
            types_.NoopAction(
                level=path_info.level,
                path=path_info.table_path,
                navlink=table_row.navlink,
                content=local_content,
            ),
        )

    try:
        path = str(path_info.local_path.relative_to(base_path))
        base_content = clients.repository.get_file_content_from_tag(
            path=path, tag_name=user_inputs.base_tag_name
        )
    except exceptions.RepositoryFileNotFoundError:
        base_content = None
    except exceptions.RepositoryTagNotFoundError as exc:
        raise exceptions.ReconcilliationError(
            f"Tag {user_inputs.base_tag_name} not defined on the repository, please tag the "
            "commit with the content matching discourse with the tag "
            f"{user_inputs.base_tag_name!r}"
        ) from exc
    except exceptions.RepositoryClientError as exc:
        raise exceptions.ReconcilliationError(
            f"Unable to retrieve content for path from tag, {path=}, "
            f"tag_name={user_inputs.base_tag_name}"
        ) from exc
    return (
        types_.UpdateAction(
            level=path_info.level,
            path=path_info.table_path,
            navlink_change=types_.NavlinkChange(
                old=table_row.navlink,
                new=types_.Navlink(title=path_info.navlink_title, link=table_row.navlink.link),
            ),
            content_change=types_.ContentChange(
                base=base_content, server=server_content, local=local_content
            ),
        ),
    )


def _local_and_server(
        path_info: types_.PathInfo,
        table_row: types_.TableRow,
        clients: Clients,
        base_path: Path,
        user_inputs: types_.UserInputs,
) -> tuple[
    types_.UpdateAction | types_.NoopAction | types_.CreateAction | types_.DeleteAction, ...
]:
    """Compare the local and server content and return an appropriate action.

    Cases:
        1. The action relates to a directory locally and grouping on the server and
            1.1. the navlink title has not change: noop or
            1.2. the navling title has changed: update action.
        2. The action related to a directory locally and a page on the server: delete the page on
            the server and create the directory.
        3. The action related to a file locally and a group on the server: create the page on the
            server.
        4. The action relates to a file locally and a page on the server and
            4.1. the content and navlink title has not changed: noop or
            4.2. the content and/ or the navlink have changed: update action.

    Args:
        path_info: Information about the local documentation file.
        table_row: A row from the navigation table.
        clients: The clients to interact with things like discourse and the repository.
        base_path: The base path of the repository.
        user_inputs: Configurable inputs for running upload-charm-docs.

    Returns:
        The action to execute against the server.

    """
    _local_and_server_validation(path_info=path_info, table_row=table_row)

    # Is a directory locally and a grouping on the server
    if path_info.local_path.is_dir() and table_row.is_group:
        return _local_and_server_dir_local_group_server(path_info=path_info, table_row=table_row)

    # Is a directory locally and a page on the server
    if path_info.local_path.is_dir():
        return _local_and_server_file_local_group_server(
            path_info=path_info, table_row=table_row, clients=clients
        )

    # Is a file locally and a grouping on the server, only need to create the page since the
    # grouping is automatically removed from the navigation table since the directory has been
    # removed locally
    if table_row.is_group:
        return (
            types_.CreateAction(
                level=path_info.level,
                path=path_info.table_path,
                navlink_title=path_info.navlink_title,
                content=path_info.local_path.read_text(),
            ),
        )

    # Is a file locally and page on the server
    return _local_and_server_file_local_page_server(
        path_info=path_info,
        table_row=table_row,
        clients=clients,
        base_path=base_path,
        user_inputs=user_inputs,
    )


def _server_only(table_row: types_.TableRow, discourse: Discourse) -> types_.DeleteAction:
    """Return a delete action based on a navigation table entry.

    Args:
        table_row: A row from the navigation table.
        discourse: A client to the documentation server.

    Returns:
        A page delete action.

    Raises:
        ReconcilliationError: if the link for a page is None.
        ServerError: Retrieving the page contents from the server failed.
    """
    # Group case
    if table_row.is_group:
        return types_.DeleteAction(
            level=table_row.level,
            path=table_row.path,
            navlink=table_row.navlink,
            content=None,
        )

    # This is an edge case that can't actually occur because table_row.is_group is based on
    # whether the navlink link is None so this case would have been caught in the group case
    if table_row.navlink.link is None:  # pragma: no cover
        raise exceptions.ReconcilliationError(
            f"internal error, expecting link on table row, {table_row=!r}"
        )
    try:
        content = discourse.retrieve_topic(url=table_row.navlink.link)
    except exceptions.DiscourseError as exc:
        raise exceptions.ServerError(
            f"failed to retrieve contents of page, url={table_row.navlink.link}"
        ) from exc
    return types_.DeleteAction(
        level=table_row.level, path=table_row.path, navlink=table_row.navlink, content=content
    )


def _calculate_action(
        path_info: types_.PathInfo | None,
        table_row: types_.TableRow | None,
        clients: Clients,
        base_path: Path,
        user_inputs: types_.UserInputs,
) -> tuple[types_.AnyAction, ...]:
    """Calculate the required action for a page.

    Args:
        path_info: Information about the local documentation file.
        table_row: A row from the navigation table.
        clients: The clients to interact with things like discourse and the repository.
        base_path: The base path of the repository.
        user_inputs: Configurable inputs for running upload-charm-docs.

    Returns:
        The action to take for the page.

    Raises:
        ReconcilliationError: if both path_info and table_row are None.
    """
    if path_info is table_row is None:
        raise exceptions.ReconcilliationError(
            "internal error, both path info and table row are None"
        )
    if path_info is not None and table_row is None:
        return (_local_only(path_info=path_info),)
    if path_info is None and table_row is not None:
        return (_server_only(table_row=table_row, discourse=clients.discourse),)
    if path_info is not None and table_row is not None:
        return _local_and_server(
            path_info=path_info,
            table_row=table_row,
            clients=clients,
            base_path=base_path,
            user_inputs=user_inputs,
        )

    # Something weird has happened since all cases should already be covered
    raise exceptions.ReconcilliationError("internal error")  # pragma: no cover


def run(
        path_infos: typing.Iterable[types_.PathInfo],
        table_rows: typing.Iterable[types_.TableRow],
        clients: Clients,
        base_path: Path,
        user_inputs: types_.UserInputs,
) -> typing.Iterator[types_.AnyAction]:
    """Reconcile differences between the docs directory and documentation server.

    Preserves the order of path_infos although does not for items only in table_rows.

    This function needs to match files and directories locally to items on the navigation table on
    the server knowing that there may be cases that are not matched. The navigation table relies on
    the order that items are displayed to figure out the hierarchy/ page grouping (this is not a
    design choice of this action but how the documentation is interpreted by charmhub). Assume the
    `path_infos` have been ordered to ensure that the hierarchy will be calculated correctly by the
    server when the new navigation table is generated.

    Items only in table_rows won't have their order is not preserved. Those items are the items
    that are only on the server, i.e., those keys will just result in delete actions which have no
    effect on the navigation table that is generated and hence ordering for them doesn't matter.

    Args:
        base_path: The base path of the repository.
        path_infos: Information about the local documentation files.
        table_rows: Rows from the navigation table.
        clients: The clients to interact with things like discourse and the repository.
        user_inputs: Configurable inputs for running upload-charm-docs.

    Returns:
        The actions required to reconcile differences between the documentation server and local
        files.
    """
    path_info_lookup: types_.PathInfoLookup = {
        (path_info.level, path_info.table_path): path_info for path_info in path_infos
    }
    table_row_lookup: types_.TableRowLookup = {
        (table_row.level, table_row.path): table_row for table_row in table_rows
    }

    sorted_path_info_keys = sorted(
        path_info_lookup, key=lambda key: path_info_lookup[key].alphabetical_rank
    )
    sorted_remaining_table_row_keys = sorted(table_row_lookup.keys() - path_info_lookup.keys())
    keys = itertools.chain(sorted_path_info_keys, sorted_remaining_table_row_keys)
    return itertools.chain.from_iterable(
        _calculate_action(
            path_info_lookup.get(key),
            table_row_lookup.get(key),
            clients,
            base_path,
            user_inputs,
        )
        for key in keys
    )


def index_page(
        index: types_.Index,
        table_rows: typing.Iterable[types_.TableRow],
) -> types_.AnyIndexAction:
    """Reconcile differences for the index page.

    Args:
        index: Information about the index on the server and locally.
        table_rows: The current navigation table rows based on local files.

    Returns:
        The action to take for the index page.
    """
    table_contents = "\n".join(table_row.to_markdown() for table_row in table_rows)
    local_content = (
        f"{index.local.content or ''}{NAVIGATION_TABLE_START}\n{table_contents}\n".strip()
    )

    if index.server is None:
        return types_.CreateIndexAction(content=local_content, title=index.local.title)

    server_content = index.server.content.strip()
    if local_content != server_content:
        return types_.UpdateIndexAction(
            content_change=types_.IndexContentChange(old=server_content, new=local_content),
            url=index.server.url,
        )
    return types_.NoopIndexAction(content=local_content, url=index.server.url)<|MERGE_RESOLUTION|>--- conflicted
+++ resolved
@@ -93,14 +93,6 @@
         )
 
 
-<<<<<<< HEAD
-def _local_and_server(
-        path_info: types_.PathInfo,
-        table_row: types_.TableRow,
-        clients: Clients,
-        base_path: Path,
-        user_inputs: types_.UserInputs,
-=======
 def _local_and_server_dir_local_group_server(
     path_info: types_.PathInfo, table_row: types_.TableRow
 ) -> tuple[types_.UpdateAction | types_.NoopAction, ...]:
@@ -184,7 +176,6 @@
     clients: types_.Clients,
     base_path: Path,
     user_inputs: types_.UserInputs,
->>>>>>> b79efffe
 ) -> tuple[
     types_.UpdateAction | types_.NoopAction | types_.CreateAction | types_.DeleteAction, ...
 ]:
