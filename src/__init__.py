# Copyright 2023 Canonical Ltd.
# See LICENSE file for licensing details.

"""Library for uploading docs to charmhub."""
import logging
from itertools import tee
import shutil

from .action import DRY_RUN_NAVLINK_LINK, FAIL_NAVLINK_LINK
from .action import run_all as run_all_actions
from .check import conflicts as check_conflicts
from .constants import DOCUMENTATION_FOLDER_NAME
from .discourse import Discourse
from .docs_directory import has_docs_directory
from .docs_directory import read as read_docs_directory
from .exceptions import InputError
from .index import contents_from_page
from .index import get as get_index
from .metadata import get as get_metadata
from .migration import run as migrate_contents
from .navigation_table import from_page as navigation_table_from_page
from .pull_request import DEFAULT_BRANCH_NAME
from .pull_request import create_pull_request
from .reconcile import run as run_reconcile, Clients
from .repository import create_repository_client
from .types_ import ActionResult, Metadata, UserInputs

GETTING_STARTED = (
    "To get started with upload-charm-docs, "
    "please refer to https://github.com/canonical/upload-charm-docs#getting-started"
)


def run_reconcile(
        clients: Clients, user_inputs: UserInputs
) -> dict[str, str]:
    """Upload the documentation to charmhub.

    Args:
        clients: The clients to interact with things like discourse and the repository.
        user_inputs: Configurable inputs for running upload-charm-docs.

    Returns:
        All the URLs that had an action with the result of that action.

    Raises:
        InputError: if there are any problems with executing any of the actions.

    """
    metadata = clients.repository.metadata
    base_path = clients.repository.base_path

    index = get_index(metadata=metadata, base_path=base_path, server_client=clients.discourse)
    path_infos = read_docs_directory(docs_path=base_path / DOCUMENTATION_FOLDER_NAME)
    server_content = (
        index.server.content if index.server is not None and index.server.content else ""
    )
    table_rows = navigation_table_from_page(page=server_content, discourse=clients.discourse)
    actions = run_reconcile(
        path_infos=path_infos,
        table_rows=table_rows,
        clients=clients,
        base_path=base_path,
        user_inputs=user_inputs,
    )

    # tee creates a copy of the iterator which is needed as check_conflicts consumes the iterator
    # it is passed
    actions, check_actions = tee(actions, 2)
    problems = tuple(check_conflicts(actions=check_actions))
    if problems:
        raise InputError(
            "One or more of the required actions could not be executed, see the log for details"
        )

    reports = run_all_actions(
        actions=actions,
        index=index,
        discourse=clients.discourse,
        dry_run=user_inputs.dry_run,
        delete_pages=user_inputs.delete_pages,
    )
    urls_with_actions: dict[str, str] = {
        str(report.location): report.result
        for report in reports
        if report.location is not None
           and report.location != DRY_RUN_NAVLINK_LINK
           and report.location != FAIL_NAVLINK_LINK
    }

    if not user_inputs.dry_run:
        clients.repository.tag_commit(
            tag_name=user_inputs.base_tag_name, commit_sha=user_inputs.commit_sha
        )

<<<<<<< HEAD
def download_from_discourse(clients: Clients) -> None:
    base_path = clients.repository.base_path
    metadata = clients.repository.metadata

=======
    return urls_with_actions


def download_from_discourse(clients: Clients) -> None:
    base_path = clients.repository.base_path
    metadata = clients.repository.metadata

>>>>>>> b79efffe
    index = get_index(metadata=metadata, base_path=base_path, server_client=clients.discourse)
    server_content = (
        index.server.content if index.server is not None and index.server.content else ""
    )
    index_content = contents_from_page(server_content)
    table_rows = navigation_table_from_page(page=server_content, discourse=clients.discourse)
    migrate_contents(
        table_rows=table_rows,
        index_content=index_content,
        discourse=clients.discourse,
        docs_path=base_path / DOCUMENTATION_FOLDER_NAME,
    )

<<<<<<< HEAD


=======


>>>>>>> b79efffe
def run_migrate(clients: Clients, user_inputs: UserInputs) -> dict[str, str]:
    """Migrate existing docs from charmhub to local repository.

    Args:
        clients: The clients to interact with things like discourse and the repository.

    Returns:
        A single key-value pair dictionary containing a link to the Pull Request containing
        migrated documentation as key and successful action result as value.
    """

    # Remove docs folder and recreate content from discourse
    clients.repository.switch(user_inputs.base_branch).pull()

    docs_path = clients.repository.base_path / DOCUMENTATION_FOLDER_NAME

    if docs_path.exists():
        shutil.rmtree(docs_path)

    download_from_discourse(clients)

    # Check difference with main
    if not clients.repository.is_dirty(user_inputs.base_branch):
        logging.info(
            f"No community contribution found. Discourse is inline with {user_inputs.base_branch}"
        )
        return {}

    pr_link = clients.repository.get_pull_request(DEFAULT_BRANCH_NAME)

    if pr_link is not None:
        logging.info(f"upload-charm-documents pull request already open at {pr_link}")
        with clients.repository.with_branch(DEFAULT_BRANCH_NAME) as repo:
            if repo.is_dirty():
                msg = str(repo.summary)
                logging.info(f"Updating PR with new commit: {msg}")
                repo.update_branch(msg)
    else:
        with clients.repository.create_branch(
                DEFAULT_BRANCH_NAME, user_inputs.base_branch
        ).with_branch(DEFAULT_BRANCH_NAME) as repo:
            msg = str(repo.summary)
            logging.info(f"Creating new branch with new commit: {msg}")
            repo.update_branch(msg, force=True)
            pr_link = repo.create_pull_request(DEFAULT_BRANCH_NAME)
            logging.info(f"Opening new PR with community contribution: {pr_link}")

    return {pr_link: ActionResult.SUCCESS}<|MERGE_RESOLUTION|>--- conflicted
+++ resolved
@@ -93,12 +93,6 @@
             tag_name=user_inputs.base_tag_name, commit_sha=user_inputs.commit_sha
         )
 
-<<<<<<< HEAD
-def download_from_discourse(clients: Clients) -> None:
-    base_path = clients.repository.base_path
-    metadata = clients.repository.metadata
-
-=======
     return urls_with_actions
 
 
@@ -106,7 +100,6 @@
     base_path = clients.repository.base_path
     metadata = clients.repository.metadata
 
->>>>>>> b79efffe
     index = get_index(metadata=metadata, base_path=base_path, server_client=clients.discourse)
     server_content = (
         index.server.content if index.server is not None and index.server.content else ""
@@ -120,13 +113,8 @@
         docs_path=base_path / DOCUMENTATION_FOLDER_NAME,
     )
 
-<<<<<<< HEAD
 
 
-=======
-
-
->>>>>>> b79efffe
 def run_migrate(clients: Clients, user_inputs: UserInputs) -> dict[str, str]:
     """Migrate existing docs from charmhub to local repository.
 
